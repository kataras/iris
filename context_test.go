// Copyright (c) 2016, Gerasimos Maropoulos
// All rights reserved.
//
// Redistribution and use in source and binary forms, with or without modification,
// are permitted provided that the following conditions are met:
//
// 1. Redistributions of source code must retain the above copyright notice,
//    this list of conditions and the following disclaimer.
//
// 2. Redistributions in binary form must reproduce the above copyright notice,
//	  this list of conditions and the following disclaimer
//    in the documentation and/or other materials provided with the distribution.
//
// 3. Neither the name of the copyright holder nor the names of its contributors may be used to endorse
//    or promote products derived from this software without specific prior written permission.
//
// THIS SOFTWARE IS PROVIDED BY THE COPYRIGHT HOLDERS AND CONTRIBUTORS "AS IS" AND
// ANY EXPRESS OR IMPLIED WARRANTIES, INCLUDING, BUT NOT LIMITED TO, THE IMPLIED
// WARRANTIES OF MERCHANTABILITY AND FITNESS FOR A PARTICULAR PURPOSE ARE
// DISCLAIMED. IN NO EVENT SHALL JULIEN SCHMIDT BE LIABLE FOR ANY
// DIRECT, INDIRECT, INCIDENTAL, SPECIAL, EXEMPLARY, OR CONSEQUENTIAL DAMAGES
// (INCLUDING, BUT NOT LIMITED TO, PROCUREMENT OF SUBSTITUTE GOODS OR SERVICES;
// LOSS OF USE, DATA, OR PROFITS; OR BUSINESS INTERRUPTION) HOWEVER CAUSED AND
// ON ANY THEORY OF LIABILITY, WHETHER IN CONTRACT, STRICT LIABILITY, OR TORT
// (INCLUDING NEGLIGENCE OR OTHERWISE) ARISING IN ANY WAY OUT OF THE USE OF THIS
// SOFTWARE, EVEN IF ADVISED OF THE POSSIBILITY OF SUCH DAMAGE.
package iris

import (
	"net/http"
	"strings"
	"testing"
	"strings"
)

// from @wsantos
func TestContext_GetCookie(t *testing.T) {

	request, _ := http.NewRequest("GET", "/", nil)

	cookie := &http.Cookie{Name: "cookie-name", Value: "cookie-value"}
	request.AddCookie(cookie)

	context := &Context{Request: request}

	value := context.GetCookie("cookie-name")

	if value != "cookie-value" {
		t.Fatal("GetCookie should return \"cookie-value\", but returned: \"", value, "\"")
	}

}

// from @wsantos
func TestContext_GetCookie_Err(t *testing.T) {

	request, _ := http.NewRequest("GET", "/", nil)
	context := &Context{Request: request}

	value := context.GetCookie("cookie-name")

	if value != "" {
		t.Fatal("GetCookie should be empty, but returned: \"", value, "\"")
	}

}

<<<<<<< HEAD
=======
// from @keuller
>>>>>>> 3e401f31
func TestContext_ReadJSON(t *testing.T) {

	content := strings.NewReader(`{"first_name":"John", "last_name": "Doe"}`)
	request, _ := http.NewRequest("POST", "/", content)
	context := &Context{Request: request}

	var obj map[string]string
	context.ReadJSON(&obj)
	if obj["first_name"] != "John" || obj["last_name"] != "Doe" {
		t.Fatalf("ReadJSON should return \"John\" and \"Doe\", but returned: %s and %s", obj["first_name"], obj["last_name"])
	}
}<|MERGE_RESOLUTION|>--- conflicted
+++ resolved
@@ -30,7 +30,6 @@
 	"net/http"
 	"strings"
 	"testing"
-	"strings"
 )
 
 // from @wsantos
@@ -65,10 +64,7 @@
 
 }
 
-<<<<<<< HEAD
-=======
 // from @keuller
->>>>>>> 3e401f31
 func TestContext_ReadJSON(t *testing.T) {
 
 	content := strings.NewReader(`{"first_name":"John", "last_name": "Doe"}`)
