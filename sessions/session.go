package sessions

import (
	"strconv"
	"sync"

	"github.com/kataras/iris/core/errors"
	"github.com/kataras/iris/core/memstore"
)

type (
	// Session should expose the Sessions's end-user API.
	// It is the session's storage controller which you can
	// save or retrieve values based on a key.
	//
	// This is what will be returned when sess := sessions.Start().
	Session struct {
		sid      string
		isNew    bool
		values   memstore.Store // here are the session's values, managed by memstore.
		flashes  map[string]*flashMessage
		mu       sync.RWMutex // for flashes.
		lifetime LifeTime
		provider *provider
	}

	flashMessage struct {
		// if true then this flash message is removed on the flash gc
		shouldRemove bool
		value        interface{}
	}
)

// Destroy destroys this session, it removes its session values and any flashes.
// This session entry will be removed from the server,
// the registered session databases will be notified for this deletion as well.
//
// Note that this method does NOT remove the client's cookie, although
// it should be reseted if new session is attached to that (client).
//
// Use the session's manager `Destroy(ctx)` in order to remove the cookie as well.
func (s *Session) Destroy() {
	s.provider.deleteSession(s)
}

// ID returns the session's ID.
func (s *Session) ID() string {
	return s.sid
}

// IsNew returns true if this session is
// created by the current application's process.
func (s *Session) IsNew() bool {
	return s.isNew
}

// Get returns a value based on its "key".
func (s *Session) Get(key string) interface{} {
	return s.values.Get(key)
}

// when running on the session manager removes any 'old' flash messages.
func (s *Session) runFlashGC() {
	s.mu.Lock()
	for key, v := range s.flashes {
		if v.shouldRemove {
			delete(s.flashes, key)
		}
	}
	s.mu.Unlock()
}

// HasFlash returns true if this session has available flash messages.
func (s *Session) HasFlash() bool {
	s.mu.RLock()
	has := len(s.flashes) > 0
	s.mu.RUnlock()
	return has
}

// GetFlash returns a stored flash message based on its "key"
// which will be removed on the next request.
//
// To check for flash messages we use the HasFlash() Method
// and to obtain the flash message we use the GetFlash() Method.
// There is also a method GetFlashes() to fetch all the messages.
//
// Fetching a message deletes it from the session.
// This means that a message is meant to be displayed only on the first page served to the user.
func (s *Session) GetFlash(key string) interface{} {
	fv, ok := s.peekFlashMessage(key)
	if !ok {
		return nil
	}
	fv.shouldRemove = true
	return fv.value
}

// PeekFlash returns a stored flash message based on its "key".
// Unlike GetFlash, this will keep the message valid for the next requests,
// until GetFlashes or GetFlash("key").
func (s *Session) PeekFlash(key string) interface{} {
	fv, ok := s.peekFlashMessage(key)
	if !ok {
		return nil
	}
	return fv.value
}

func (s *Session) peekFlashMessage(key string) (*flashMessage, bool) {
	s.mu.RLock()
	fv, found := s.flashes[key]
	s.mu.RUnlock()

	if !found {
		return nil, false
	}

	return fv, true
}

// GetString same as Get but returns its string representation,
// if key doesn't exist then it returns an empty string.
func (s *Session) GetString(key string) string {
	if value := s.Get(key); value != nil {
		if v, ok := value.(string); ok {
			return v
		}

		if v, ok := value.(int); ok {
			return strconv.Itoa(v)
		}

		if v, ok := value.(int64); ok {
			return strconv.FormatInt(v, 10)
		}
	}

	return ""
}

// GetStringDefault same as Get but returns its string representation,
// if key doesn't exist then it returns the "defaultValue".
func (s *Session) GetStringDefault(key string, defaultValue string) string {
	if v := s.GetString(key); v != "" {
		return v
	}

	return defaultValue
}

// GetFlashString same as `GetFlash` but returns its string representation,
// if key doesn't exist then it returns an empty string.
func (s *Session) GetFlashString(key string) string {
	return s.GetFlashStringDefault(key, "")
}

// GetFlashStringDefault same as `GetFlash` but returns its string representation,
// if key doesn't exist then it returns the "defaultValue".
func (s *Session) GetFlashStringDefault(key string, defaultValue string) string {
	if value := s.GetFlash(key); value != nil {
		if v, ok := value.(string); ok {
			return v
		}
	}

	return defaultValue
}

var errFindParse = errors.New("Unable to find the %s with key: %s. Found? %#v")

// GetInt same as `Get` but returns its int representation,
// if key doesn't exist then it returns -1 and a non-nil error.
func (s *Session) GetInt(key string) (int, error) {
	v := s.Get(key)

	if vint, ok := v.(int); ok {
		return vint, nil
	}

	if vstring, sok := v.(string); sok {
		return strconv.Atoi(vstring)
	}

	return -1, errFindParse.Format("int", key, v)
}

// GetIntDefault same as `Get` but returns its int representation,
// if key doesn't exist then it returns the "defaultValue".
func (s *Session) GetIntDefault(key string, defaultValue int) int {
	if v, err := s.GetInt(key); err == nil {
		return v
	}
	return defaultValue
}

// Increment increments the stored int value saved as "key" by +"n".
// If value doesn't exist on that "key" then it creates one with the "n" as its value.
// It returns the new, incremented, value.
func (s *Session) Increment(key string, n int) (newValue int) {
	newValue = s.GetIntDefault(key, 0)
	newValue += n
	s.Set(key, newValue)
	return
}

// Decrement decrements the stored int value saved as "key" by -"n".
// If value doesn't exist on that "key" then it creates one with the "n" as its value.
// It returns the new, decremented, value even if it's less than zero.
func (s *Session) Decrement(key string, n int) (newValue int) {
	newValue = s.GetIntDefault(key, 0)
	newValue -= n
	s.Set(key, newValue)
	return
}

// GetInt64 same as `Get` but returns its int64 representation,
// if key doesn't exist then it returns -1 and a non-nil error.
func (s *Session) GetInt64(key string) (int64, error) {
	v := s.Get(key)

	if vint64, ok := v.(int64); ok {
		return vint64, nil
	}

	if vint, ok := v.(int); ok {
		return int64(vint), nil
	}

	if vstring, sok := v.(string); sok {
		return strconv.ParseInt(vstring, 10, 64)
	}

	return -1, errFindParse.Format("int64", key, v)
}

// GetInt64Default same as `Get` but returns its int64 representation,
// if key doesn't exist it returns the "defaultValue".
func (s *Session) GetInt64Default(key string, defaultValue int64) int64 {
	if v, err := s.GetInt64(key); err == nil {
		return v
	}

	return defaultValue
}

// GetFloat32 same as `Get` but returns its float32 representation,
// if key doesn't exist then it returns -1 and a non-nil error.
func (s *Session) GetFloat32(key string) (float32, error) {
	v := s.Get(key)

	if vfloat32, ok := v.(float32); ok {
		return vfloat32, nil
	}

	if vfloat64, ok := v.(float64); ok {
		return float32(vfloat64), nil
	}

	if vint, ok := v.(int); ok {
		return float32(vint), nil
	}

	if vstring, sok := v.(string); sok {
		vfloat64, err := strconv.ParseFloat(vstring, 32)
		if err != nil {
			return -1, err
		}
		return float32(vfloat64), nil
	}

	return -1, errFindParse.Format("float32", key, v)
}

// GetFloat32Default same as `Get` but returns its float32 representation,
// if key doesn't exist then it returns the "defaultValue".
func (s *Session) GetFloat32Default(key string, defaultValue float32) float32 {
	if v, err := s.GetFloat32(key); err == nil {
		return v
	}

	return defaultValue
}

// GetFloat64 same as `Get` but returns its float64 representation,
// if key doesn't exist then it returns -1 and a non-nil error.
func (s *Session) GetFloat64(key string) (float64, error) {
	v := s.Get(key)

	if vfloat32, ok := v.(float32); ok {
		return float64(vfloat32), nil
	}

	if vfloat64, ok := v.(float64); ok {
		return vfloat64, nil
	}

	if vint, ok := v.(int); ok {
		return float64(vint), nil
	}

	if vstring, sok := v.(string); sok {
		return strconv.ParseFloat(vstring, 32)
	}

	return -1, errFindParse.Format("float64", key, v)
}

// GetFloat64Default same as `Get` but returns its float64 representation,
// if key doesn't exist then it returns the "defaultValue".
func (s *Session) GetFloat64Default(key string, defaultValue float64) float64 {
	if v, err := s.GetFloat64(key); err == nil {
		return v
	}

	return defaultValue
}

// GetBoolean same as `Get` but returns its boolean representation,
// if key doesn't exist then it returns false and a non-nil error.
func (s *Session) GetBoolean(key string) (bool, error) {
	v := s.Get(key)
<<<<<<< HEAD
=======
	if v == nil {
		return false, errFindParse.Format("bool", key, "nil")
	}

>>>>>>> fa455bde
	// here we could check for "true", "false" and 0 for false and 1 for true
	// but this may cause unexpected behavior from the developer if they expecting an error
	// so we just check if bool, if yes then return that bool, otherwise return false and an error.
	if vb, ok := v.(bool); ok {
		return vb, nil
	}
	if vstring, ok := v.(string); ok {
		return strconv.ParseBool(vstring)
	}

	return false, errFindParse.Format("bool", key, v)
}

// GetBooleanDefault same as `Get` but returns its boolean representation,
// if key doesn't exist then it returns the "defaultValue".
func (s *Session) GetBooleanDefault(key string, defaultValue bool) bool {
	/*
		Note that here we can't do more than duplicate the GetBoolean's code, because of the "false".
	*/
	v := s.Get(key)
	if v == nil {
		return defaultValue
	}

	// here we could check for "true", "false" and 0 for false and 1 for true
	// but this may cause unexpected behavior from the developer if they expecting an error
	// so we just check if bool, if yes then return that bool, otherwise return false and an error.
	if vb, ok := v.(bool); ok {
		return vb
	}

	if vstring, ok := v.(string); ok {
		if b, err := strconv.ParseBool(vstring); err == nil {
			return b
		}
	}

	return defaultValue
}

// GetAll returns a copy of all session's values.
func (s *Session) GetAll() map[string]interface{} {
	items := make(map[string]interface{}, len(s.values))
	s.mu.RLock()
	for _, kv := range s.values {
		items[kv.Key] = kv.Value()
	}
	s.mu.RUnlock()
	return items
}

// GetFlashes returns all flash messages as map[string](key) and interface{} value
// NOTE: this will cause at remove all current flash messages on the next request of the same user.
func (s *Session) GetFlashes() map[string]interface{} {
	flashes := make(map[string]interface{}, len(s.flashes))
	s.mu.Lock()
	for key, v := range s.flashes {
		flashes[key] = v.value
		v.shouldRemove = true
	}
	s.mu.Unlock()
	return flashes
}

// VisitAll loop each one entry and calls the callback function func(key,value)
func (s *Session) VisitAll(cb func(k string, v interface{})) {
	s.values.Visit(cb)
}

func (s *Session) set(key string, value interface{}, immutable bool) {
	action := ActionCreate // defaults to create, means the first insert.

	isFirst := s.values.Len() == 0
	entry, isNew := s.values.Save(key, value, immutable)

	s.mu.Lock()
	s.isNew = false
	s.mu.Unlock()

	if !isFirst {
		// we could use s.isNew
		// which is setted at sessions.go#Start when values are empty
		// but here we want the specific key-value pair's state.
		if isNew {
			action = ActionInsert
		} else {
			action = ActionUpdate
		}
	}

	/// TODO: remove the expireAt pointer, wtf, we could use zero time instead,
	// that was not my commit so I will ask for permission first...
	// rename the expireAt to expiresAt, it seems to make more sense to me

	p := acquireSyncPayload(s, action)
	p.Value = entry

	syncDatabases(s.provider.databases, p)
}

// Set fills the session with an entry "value", based on its "key".
func (s *Session) Set(key string, value interface{}) {
	s.set(key, value, false)
}

// SetImmutable fills the session with an entry "value", based on its "key".
// Unlike `Set`, the output value cannot be changed by the caller later on (when .Get)
// An Immutable entry should be only changed with a `SetImmutable`, simple `Set` will not work
// if the entry was immutable, for your own safety.
// Use it consistently, it's far slower than `Set`.
// Read more about muttable and immutable go types: https://stackoverflow.com/a/8021081
func (s *Session) SetImmutable(key string, value interface{}) {
	s.set(key, value, true)
}

// SetFlash sets a flash message by its key.
//
// A flash message is used in order to keep a message in session through one or several requests of the same user.
// It is removed from session after it has been displayed to the user.
// Flash messages are usually used in combination with HTTP redirections,
// because in this case there is no view, so messages can only be displayed in the request that follows redirection.
//
// A flash message has a name and a content (AKA key and value).
// It is an entry of an associative array. The name is a string: often "notice", "success", or "error", but it can be anything.
// The content is usually a string. You can put HTML tags in your message if you display it raw.
// You can also set the message value to a number or an array: it will be serialized and kept in session like a string.
//
// Flash messages can be set using the SetFlash() Method
// For example, if you would like to inform the user that his changes were successfully saved,
// you could add the following line to your Handler:
//
// SetFlash("success", "Data saved!");
//
// In this example we used the key 'success'.
// If you want to define more than one flash messages, you will have to use different keys.
func (s *Session) SetFlash(key string, value interface{}) {
	s.mu.Lock()
	s.flashes[key] = &flashMessage{value: value}
	s.mu.Unlock()
}

// Delete removes an entry by its key,
// returns true if actually something was removed.
func (s *Session) Delete(key string) bool {
	s.mu.Lock()
	removed := s.values.Remove(key)
	if removed {
		s.isNew = false
	}
	s.mu.Unlock()

	p := acquireSyncPayload(s, ActionDelete)
	p.Value = memstore.Entry{Key: key}
	syncDatabases(s.provider.databases, p)

	return removed
}

// DeleteFlash removes a flash message by its key.
func (s *Session) DeleteFlash(key string) {
	s.mu.Lock()
	delete(s.flashes, key)
	s.mu.Unlock()
}

// Clear removes all entries.
func (s *Session) Clear() {
	s.mu.Lock()
	s.values.Reset()
	s.isNew = false
	s.mu.Unlock()

	p := acquireSyncPayload(s, ActionClear)
	syncDatabases(s.provider.databases, p)
}

// ClearFlashes removes all flash messages.
func (s *Session) ClearFlashes() {
	s.mu.Lock()
	for key := range s.flashes {
		delete(s.flashes, key)
	}
	s.mu.Unlock()
}<|MERGE_RESOLUTION|>--- conflicted
+++ resolved
@@ -320,13 +320,10 @@
 // if key doesn't exist then it returns false and a non-nil error.
 func (s *Session) GetBoolean(key string) (bool, error) {
 	v := s.Get(key)
-<<<<<<< HEAD
-=======
 	if v == nil {
 		return false, errFindParse.Format("bool", key, "nil")
 	}
 
->>>>>>> fa455bde
 	// here we could check for "true", "false" and 0 for false and 1 for true
 	// but this may cause unexpected behavior from the developer if they expecting an error
 	// so we just check if bool, if yes then return that bool, otherwise return false and an error.
