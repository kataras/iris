// Package iris provides efficient and well-designed tools with robust set of features to
// create your own perfect high performance web application
// with unlimited potentials and portability.
//
// For middleware, template engines, response engines, sessions, websockets, mails, subdomains,
// dynamic subdomains, routes, party of subdomains & routes and more
//
// visit https://godoc.org/gopkg.in/kataras/iris.v6
package iris

import (
	"context"
	"crypto/tls"
	"fmt"
	"io"
	"log"
	"net"
	"net/http"
	"net/url"
	"os"
	"os/signal"
	"strconv"
	"strings"
	"sync"
	"time"

	"github.com/geekypanda/httpcache"
	"github.com/kataras/go-errors"
	"github.com/kataras/go-fs"
	"github.com/kataras/go-serializer"
)

const (
	// Version is the current version number of the Iris web framework
	Version = "6.2.0"

	codeName = `√Νεxτ`

	banner = `         _____      _
        |_   _|    (_)
          | |  ____ _  ___
          | | | __|| |/ __|
         _| |_| |  | |\__ \
        |_____|_|  |_||___/ ` + codeName
)

// Default is the field which keeps an empty `Framework`
// instance with its default configuration (config can change at runtime).
//
// Use that as `iris.Default.Handle(...)`
// or create a new, ex: `app := iris.New(); app.Handle(...)`
var (
	Default *Framework
	// ResetDefault resets the `.Default`
	// to an empty *Framework with the default configuration.
	//
	// Note: ResetDefault field itself can be setted
	//       to custom function too.
	ResetDefault = func() { Default = New() }
)

func init() {
	ResetDefault()
}

// Framework is our God |\| Google.Search('Greek mythology Iris').
type Framework struct {
	// Router is the Router API, REST Routing, Static files & favicon,
	// Grouping, Custom HTTP Errors,  Subdomains and more.
	//
	// This field is available before 'Boot' but the routes are actually registered after 'Boot'
	// if no RouterBuilderPolicy was .Adapt(ed) by user then
	// it throws a panic with detailed information of how-to-fix it.
	*Router

	// Config contains the configuration fields
	// all fields defaults to something that is working, developers don't have to set it.
	//
	// can be setted via .New, .Set and .New(.YAML)
	Config *Configuration

	// policies contains the necessary information about the application's components.
	// - LoggerPolicy
	// - EventPolicy
	//      - Boot
	//      - Build
	//      - Interrupted
	//      - Recover
	// - RouterReversionPolicy
	//      - StaticPath
	//      - WildcardPath
	//      - URLPath
	//      - RouteContextLinker
	// - RouterBuilderPolicy
	// - RouterWrapperPolicy
	// - RenderPolicy
	// - TemplateFuncsPolicy
	// - SessionsPolicy
	//
	// These are setted by user's call to .Adapt
	policies Policies

	// TLSNextProto optionally specifies a function to take over
	// ownership of the provided TLS connection when an NPN/ALPN
	// protocol upgrade has occurred. The map key is the protocol
	// name negotiated. The Handler argument should be used to
	// handle HTTP requests and will initialize the Request's TLS
	// and RemoteAddr if not already set. The connection is
	// automatically closed when the function returns.
	// If TLSNextProto is nil, HTTP/2 support is enabled automatically.
	TLSNextProto map[string]func(*http.Server, *tls.Conn, http.Handler) // same as http.Server.TLSNextProto

	// ConnState specifies an optional callback function that is
	// called when a client connection changes state. See the
	// ConnState type and associated constants for details.
	ConnState func(net.Conn, http.ConnState) // same as http.Server.ConnState

	// Shutdown gracefully shuts down the server without interrupting any
	// active connections. Shutdown works by first closing all open
	// listeners, then closing all idle connections, and then waiting
	// indefinitely for connections to return to idle and then shut down.
	// If the provided context expires before the shutdown is complete,
	// then the context's error is returned.
	//
	// Shutdown does not attempt to close nor wait for hijacked
	// connections such as WebSockets. The caller of Shutdown should
	// separately notify such long-lived connections of shutdown and wait
	// for them to close, if desired.
	Shutdown func(context.Context) error

	closedManually bool // true if closed via .Shutdown, used to not throw a panic on s.handlePanic when closing the app's server

	once sync.Once // used to 'Boot' once
}

var defaultGlobalLoggerOuput = log.New(os.Stdout, "[Iris] ", log.LstdFlags)

// DevLogger returns a new Logger which prints both ProdMode and DevMode messages
// to the default global logger printer.
//
// Usage: app := iris.New()
//        app.Adapt(iris.DevLogger())
//
// Users can always ignore that and adapt a custom LoggerPolicy,
// which will use your custom printer instead.
func DevLogger() LoggerPolicy {
	return func(mode LogMode, logMessage string) {
		defaultGlobalLoggerOuput.Println(logMessage)
	}
}

// New creates and returns a fresh Iris *Framework instance
// with the default configuration if no 'setters' parameters passed.
func New(setters ...OptionSetter) *Framework {
	cfg := DefaultConfiguration()
	s := &Framework{Config: &cfg}

	//  +------------------------------------------------------------+
	//  | Set the config passed from setters                         |
	//  | or use the default one                                     |
	//  +------------------------------------------------------------+
	s.Set(setters...)
	{
		//  +------------------------------------------------------------+
		//  | Module Name: Logger                                        |
		//  | On Init: If user didn't adapt a custom loggger then attach |
		//  |           a new logger using log.Logger as printer with    |
		//  |          some default options                              |
		//  +------------------------------------------------------------+

		// The logger policy is never nil and it doesn't defaults to an empty func,
		// instead it defaults to a logger with os.Stdout as the print target which prints
		// ONLY prodction level messages.
		// While in ProdMode Iris logs only panics and fatal errors.
		// You can override the default log policy with app.Adapt(iris.DevLogger())
		//                            or app.Adapt(iris.LoggerPolicy(customLogger))
		// to log both ProdMode and DevMode messages.
		//
		// Note:
		// The decision to not log everything and use middleware for http requests instead of built'n
		// is because I'm using Iris on production so I don't want many logs to my screens
		// while server is running.
		s.Adapt(LoggerPolicy(func(mode LogMode, logMessage string) {
			if mode == ProdMode {
				defaultGlobalLoggerOuput.Println(logMessage)
			}
		}))

	}

	//  +------------------------------------------------------------+
	//  |                                                            |
	//  | Please take a look at the policy.go file first.            |
	//  | The EventPolicy contains all the necessary information     |
	//  | user should know about the framework's flow.               |
	//  |                                                            |
	//  +------------------------------------------------------------+

	//  +------------------------------------------------------------+
	//  | On Boot: Set the VHost and VScheme config fields           |
	//  |           based on the net.Listener which (or not)         |
	//  |           setted on Serve and Listen funcs.                |
	//  |                                                            |
	//  |           It's the only pre-defined Boot event because of  |
	//  |           any user's custom 'Build' events should know     |
	//  |           the Host of the server.                          |
	//  +------------------------------------------------------------+
	s.Adapt(EventPolicy{Boot: func(s *Framework) {
		// set the host and scheme
		if s.Config.VHost == "" { // if not setted by Listen functions
			s.Config.VHost = DefaultServerAddr
		}
		// if user didn't specified a scheme then get it from the VHost,
		// which is already setted at before statements
		if s.Config.VScheme == "" {
			// if :443 or :https then returns https:// otherwise http://
			s.Config.VScheme = ParseScheme(s.Config.VHost)
		}

	}})

	{
		//  +------------------------------------------------------------+
		//  | Module Name: Renderer                                      |
		//  | On Init: set templates and serializers                     |
		//  | and adapt the RenderPolicy for both                        |
		//  | templates and content-type specific renderer (serializer)  |
		//  | On Build: build the serializers and templates              |
		//  | based on the user's calls                                  |
		//  +------------------------------------------------------------+

		{
			//  +------------------------------------------------------------+
			//  | Module Name: Rich Content-Type Renderer                    |
			//  | On Init: Attach a new empty content-type serializers.      |
			//  | Adapt one RenderPolicy which is responsible                |
			//  | for json,jsonp,xml and markdown rendering                  |
			//  +------------------------------------------------------------+

			// prepare the serializers,
			// serializer content-types(json,jsonp,xml,markdown) the defaults are setted:
			serializers := serializer.Serializers{}
			serializer.RegisterDefaults(serializers)

			//
			// notes for me: Why not at the build state? in order to be overridable and not only them,
			// these are easy to be overridden by external adaptors too, no matter the order,
			// this is why the RenderPolicy last registration executing first and the first last.
			//

			// Adapt the RenderPolicy on the Build in order to be the last
			// render policy, so the users can adapt their own before the default(= to override json,xml,jsonp renderer).
			//
			// Notes: the Renderer of the view system is managed by the
			// adaptors because they are optional.
			// If templates are binded to the RenderPolicy then
			// If a key contains a dot('.') then is a template file
			// otherwise try to find a serializer, if contains error then we return false and the error
			// in order the renderer to continue to search for any other custom registerer RenderPolicy
			// if no error then check if it has written anything, if yes write the content
			// to the writer(which is the context.ResponseWriter or the gzip version of it)
			// if no error but nothing written then we return false and the error
			s.Adapt(RenderPolicy(func(out io.Writer, name string, bind interface{}, options ...map[string]interface{}) (error, bool) {
				b, err := serializers.Serialize(name, bind, options...)
				if err != nil {
					return err, false // errors should be wrapped
				}
				if len(b) > 0 {
					_, err = out.Write(b)
					return err, true
				}
				// continue to the next if any or notice there is no available renderer for that name
				return nil, false
			}))
		}
		{
			//  +------------------------------------------------------------+
			//  | Module Name: Template engine's funcs                       |
			//  | On Init: Adapt the reverse routing tmpl funcs              |
			//  |          for any template engine that will be registered   |
			//  +------------------------------------------------------------+
			s.Adapt(TemplateFuncsPolicy{
				"url":     s.URL,
				"urlpath": s.policies.RouterReversionPolicy.URLPath,
			}) // the entire template registration logic lives inside the ./adaptors/view now.

		}

	}

	{
		//  +------------------------------------------------------------+
		//  | Module Name: Router                                        |
		//  | On Init: Attach a new router, pass a new repository,       |
		//  |    an empty error handlers list, the context pool binded   |
		//  |    to the Framework and the root path "/"                  |
		//  | On Build: Use the policies to build the router's handler   |
		//  |            based on its route repository                   |
		//  +------------------------------------------------------------+

		s.Router = &Router{
			repository: new(routeRepository),
			Errors: &ErrorHandlers{
				handlers: make(map[int]Handler, 0),
			},
			Context: &contextPool{
				sync.Pool{New: func() interface{} { return &Context{framework: s} }},
			},
			relativePath: "/",
		}

		s.Adapt(EventPolicy{Build: func(*Framework) {
			// Author's notes:
			// Proxy for example has 0 routes registered but still uses the RouterBuilderPolicy
			// so we can't check only for it, we can check if it's nil and it has more than one registered
			// routes, then panic, if has no registered routes the user don't want to get errors about the router.

			// first check if it's not setted already by any Boot event.
			if s.Router.handler == nil {
				hasRoutes := s.Router.repository.Len() > 0
				routerBuilder := s.policies.RouterBuilderPolicy
				// and most importantly, check if the user has provided a router adaptor
				//                    at the same time has registered at least one route,
				// if not then it should panic here, iris can't run without a router attached to it
				// and default router not any more, user should select one from ./adaptors or
				// any other third-party adaptor may done by community.
				// I was coding the new iris version for more than 20 days(~200+ hours of code)
				// and I hope that once per application the addition of +1 line users have to put,
				// is not a big deal.
				if hasRoutes {
					if routerBuilder == nil {
						// this is important panic and app can't continue as we said.
						s.handlePanic(errRouterIsMissing.Format(s.Config.VHost))
						// don't trace anything else,
						// the detailed errRouterIsMissing message will tell the user what to do to fix that.
						os.Exit(0)
					}
				}

				if routerBuilder != nil {
					// buid the router using user's selection build policy
					s.Router.build(routerBuilder)

					s.Router.repository.OnMethodChanged(func(route RouteInfo, oldMethod string) {
						// set service not available temporarily until the router completes the building
						// this won't take more than 100ms, but we want to inform the user.
						s.Router.handler = ToNativeHandler(s, HandlerFunc(func(ctx *Context) {
							ctx.EmitError(StatusServiceUnavailable)
						}))
						// Re-build the whole router if state changed (from offline to online state mostly)
						s.Router.build(routerBuilder)
					})
				}
			}
		}})

	}

	{
		//  +------------------------------------------------------------+
		//  | Module Name: System                                        |
		//  | On Build: Check for updates on Build, async                |
		//  +------------------------------------------------------------+

		// On Build: local repository updates
		s.Adapt(EventPolicy{Build: func(*Framework) {
			if s.Config.CheckForUpdates {
				go s.CheckForUpdates(false)
			}
		}})
	}

	return s
}

// Set sets an option, configuration field to its Config
func (s *Framework) Set(setters ...OptionSetter) {
	for _, setter := range setters {
		setter.Set(s.Config)
	}
}

// Log logs to the defined logger policy.
//
// The default outputs to the os.Stdout when EnvMode is 'ProductionEnv'
func (s *Framework) Log(mode LogMode, log string) {
	s.policies.LoggerPolicy(mode, log)
}

// Must checks if the error is not nil, if it isn't
// panics on registered iris' logger or
// to a recovery event handler, otherwise does nothing.
func (s *Framework) Must(err error) {
	if err != nil {
		s.handlePanic(err)
	}
}

func (s *Framework) handlePanic(err error) {
	// if x, ok := err.(*net.OpError); ok && x.Op == "accept" {
	// 	return
	// }

	if err.Error() == http.ErrServerClosed.Error() && s.closedManually {
		//.Shutdown was called, log to dev not in prod (prod is only for critical errors.)
		// also do not try to recover from this error, remember, Shutdown was called manually here.
		s.Log(DevMode, "HTTP Server closed manually")
		return
	}

	if recoveryHandler := s.policies.EventPolicy.Recover; recoveryHandler != nil {
		recoveryHandler(s, err)
		return
	}
	// if not a registered recovery event handler found
	// then call the logger's Panic.
	s.Log(ProdMode, err.Error())
}

// Boot runs only once, automatically
//  when 'Serve/Listen/ListenTLS/ListenUNIX/ListenLETSENCRYPT' called.
// It's exported because you may want to build the router
//  and its components but not run the server.
//
// See ./httptest/httptest.go to understand its usage.
func (s *Framework) Boot() (firstTime bool) {
	s.once.Do(func() {
		// here execute the boot events, before build events, if exists, here is
		// where the user can make an event module to adapt custom routers and other things
		// fire the before build event
		s.policies.EventPolicy.Fire(s.policies.EventPolicy.Boot, s)

		// here execute the build events if exists
		// right before the Listen, all methods have been setted
		// usually is used to adapt third-party servers or proxies or load balancer(s)
		s.policies.EventPolicy.Fire(s.policies.EventPolicy.Build, s)

		firstTime = true
	})
	return
}

func (s *Framework) setupServe() (srv *http.Server, deferFn func()) {
	s.closedManually = false

	s.Boot()

	deferFn = func() {
		// post any panics to the user defined logger.
		if rerr := recover(); rerr != nil {
			if err, ok := rerr.(error); ok {
				s.handlePanic(err)
			}
		}
	}

	srv = &http.Server{
		ReadTimeout:    s.Config.ReadTimeout,
		WriteTimeout:   s.Config.WriteTimeout,
		MaxHeaderBytes: s.Config.MaxHeaderBytes,
		TLSNextProto:   s.TLSNextProto,
		ConnState:      s.ConnState,
		Addr:           s.Config.VHost,
		ErrorLog:       s.policies.LoggerPolicy.ToLogger(log.LstdFlags),
		Handler:        s.Router,
	}

	// Set the grace shutdown, it's just a func no need to make things complicated
	// all are managed by net/http now.
	s.Shutdown = func(ctx context.Context) error {
		// order matters, look s.handlePanic
		s.closedManually = true
		err := srv.Shutdown(ctx)
		return err
	}

	return
}

// Serve serves incoming connections from the given listener.
//
// Serve blocks until the given listener returns permanent error.
func (s *Framework) Serve(ln net.Listener) error {
	if ln == nil {
		return errors.New("nil net.Listener on Serve")
	}

<<<<<<< HEAD
	if !s.Config.DisableBanner {
		dateNow := time.Now().Format(s.Config.TimeFormat)
		runningBanner := fmt.Sprintf("Running at %s", s.Config.VHost)
		// we don't print it via Logger because:
		// 1. The banner is only 'useful' when the developer logs to terminal and no file
		// 2. Prefix & LstdFlags options of the default s.Logger

		if s.Config.DisplayFullBanner {
			fmt.Printf("%s\n\n%s: %s\n", banner, dateNow, runningBanner)
		} else {
			fmt.Printf("%s: Iris %s - %s\n", dateNow, Version, runningBanner)
		}
	}
=======
	// if user called .Serve and doesn't uses any nginx-like balancers.
	if s.Config.VHost == "" {
		s.Config.VHost = ParseHost(ln.Addr().String())
	} // Scheme will be checked from Boot state.

	srv, fn := s.setupServe()
	defer fn()
>>>>>>> f9c6eef5

	// print the banner and wait for system channel interrupt
	go s.postServe()
	return srv.Serve(ln)
}

func (s *Framework) postServe() {
	bannerMessage := fmt.Sprintf("| Running at %s\n\n%s\n", s.Config.VHost, banner)
	s.Log(DevMode, bannerMessage)

	ch := make(chan os.Signal, 1)
	signal.Notify(ch, os.Interrupt)
	<-ch

	// fire any custom interrupted events and at the end close and exit
	// if the custom event blocks then it decides what to do next.
	s.policies.Fire(s.policies.Interrupted, s)

	s.Shutdown(context.Background())
	os.Exit(1)
}

// Listen starts the standalone http server
// which listens to the addr parameter which as the form of
// host:port
//
// If you need to manually monitor any error please use `.Serve` instead.
func (s *Framework) Listen(addr string) {
	addr = ParseHost(addr)

	// if .Listen called normally and VHost is not setted,
	// so it's Host is the Real listening addr and user-given
	if s.Config.VHost == "" {
		s.Config.VHost = addr // as it is
		// this will be set as the front-end listening addr
	} // VScheme will be checked on Boot.

	// this check, only here, other Listen functions should throw an error if port is missing.
	if portIdx := strings.IndexByte(addr, ':'); portIdx < 0 {
		// missing port part, add it
		addr = addr + ":80"
	}

	ln, err := TCPKeepAlive(addr)
	if err != nil {
		s.handlePanic(err)
	}

	s.Must(s.Serve(ln))
}

// ListenTLS Starts a https server with certificates,
// if you use this method the requests of the form of 'http://' will fail
// only https:// connections are allowed
// which listens to the addr parameter which as the form of
// host:port
//
//
// If you need to manually monitor any error please use `.Serve` instead.
func (s *Framework) ListenTLS(addr string, certFile, keyFile string) {
	addr = ParseHost(addr)

	{
		// set it before Boot, be-careful VHost and VScheme are used by nginx users too
		// we don't want to alt them.
		if s.Config.VHost == "" {
			s.Config.VHost = addr
			// this will be set as the front-end listening addr
		}
		if s.Config.VScheme == "" {
			s.Config.VScheme = SchemeHTTPS
		}
	}

	srv, fn := s.setupServe()
	// We are doing the same parts as .Serve does but instead we run srv.ListenAndServeTLS
	// because of un-exported net/http.server.go:setupHTTP2_ListenAndServeTLS function which
	// broke our previous flow but no problem :)
	defer fn()
	// print the banner and wait for system channel interrupt
	go s.postServe()
	s.Must(srv.ListenAndServeTLS(certFile, keyFile))
}

// ListenLETSENCRYPT starts a server listening at the specific nat address
// using key & certification taken from the letsencrypt.org 's servers
// it's also starts a second 'http' server to redirect all 'http://$ADDR_HOSTNAME:80' to the' https://$ADDR'
// it creates a cache file to store the certifications, for performance reasons, this file by-default is "./letsencrypt.cache"
// if you skip the second parameter then the cache file is "./letsencrypt.cache"
// if you want to disable cache then simple pass as second argument an empty empty string ""
//
// Note: HTTP/2 Push is not working with LETSENCRYPT, you have to use ListenTLS to enable HTTP/2
// Because net/http's author didn't exported the functions to tell the server that is using HTTP/2...
//
// example: https://github.com/iris-contrib/examples/blob/master/letsencrypt/main.go
func (s *Framework) ListenLETSENCRYPT(addr string, cacheFileOptional ...string) {
	addr = ParseHost(addr)

	{
		// set it before Boot, be-careful VHost and VScheme are used by nginx users too
		// we don't want to alt them.
		if s.Config.VHost == "" {
			s.Config.VHost = addr
			// this will be set as the front-end listening addr
		}
		if s.Config.VScheme == "" {
			s.Config.VScheme = SchemeHTTPS
		}
	}

	ln, err := LETSENCRYPT(addr, cacheFileOptional...)
	if err != nil {
		s.handlePanic(err)
	}

	// starts a second server which listening on HOST:80 to redirect all requests to the HTTPS://HOST:PORT
	Proxy(ParseHostname(addr)+":80", "https://"+addr)
	s.Must(s.Serve(ln))
}

// ListenUNIX starts the process of listening to the new requests using a 'socket file', this works only on unix
//
//
// If you need to manually monitor any error please use `.Serve` instead.
func (s *Framework) ListenUNIX(addr string, mode os.FileMode) {
	// *on unix listen we don't parse the host, because sometimes it causes problems to the user
	if s.Config.VHost == "" {
		s.Config.VHost = addr
		// this will be set as the front-end listening addr
	}
	ln, err := UNIX(addr, mode)
	if err != nil {
		s.handlePanic(err)
	}

	s.Must(s.Serve(ln))
}

func (s *Framework) ServeHTTP(w http.ResponseWriter, r *http.Request) {
	s.Router.ServeHTTP(w, r)
}

// global once because is not necessary to check for updates on more than one iris station*
var updateOnce sync.Once

const (
	githubOwner = "kataras"
	githubRepo  = "iris"
)

// CheckForUpdates will try to search for newer version of Iris based on the https://github.com/kataras/iris/releases
// If a newer version found then the app will ask the he dev/user if want to update the 'x' version
// if 'y' is pressed then the updater will try to install the latest version
// the updater, will notify the dev/user that the update is finished and should restart the App manually.
// Note: exported func CheckForUpdates exists because of the reason that an update can be executed while Iris is running
func (s *Framework) CheckForUpdates(force bool) {
	updated := false
	checker := func() {

		fs.DefaultUpdaterAlreadyInstalledMessage = "Updater: Running with the latest version(%s)\n"
		updater, err := fs.GetUpdater(githubOwner, githubRepo, Version)

		if err != nil {
			// ignore writer's error
			s.Log(DevMode, "update failed: "+err.Error())
			return
		}

		updated = updater.Run(fs.Stdout(s.policies.LoggerPolicy), fs.Stderr(s.policies.LoggerPolicy), fs.Silent(false))

	}

	if force {
		checker()
	} else {
		updateOnce.Do(checker)
	}

	if updated { // if updated, then do not run the web server
		s.Log(DevMode, "exiting now...")
		os.Exit(1)
	}

}

// Adapt adapds a policy to the Framework.
// It accepts single or more objects that implements the iris.Policy.
// Iris provides some of them but you can build your own based on one or more of these:
// - iris.EventPolicy
// - iris.RouterReversionPolicy
// - iris.RouterBuilderPolicy
// - iris.RouterWrapperPolicy
// - iris.TemplateRenderPolicy
// - iris.TemplateFuncsPolicy
//
// With a Policy you can change the behavior of almost each of the existing Iris' features.
// See policy.go for more.
func (s *Framework) Adapt(policies ...Policy) {
	for i := range policies {
		policies[i].Adapt(&s.policies)
	}
}

// cachedMuxEntry is just a wrapper for the Cache functionality
// it seems useless but I prefer to keep the cached handler on its own memory stack,
// reason:  no clojures hell in the Cache function
type cachedMuxEntry struct {
	cachedHandler http.Handler
}

func newCachedMuxEntry(s *Framework, bodyHandler HandlerFunc, expiration time.Duration) *cachedMuxEntry {
	httpHandler := ToNativeHandler(s, bodyHandler)

	cachedHandler := httpcache.Cache(httpHandler, expiration)
	return &cachedMuxEntry{
		cachedHandler: cachedHandler,
	}
}

func (c *cachedMuxEntry) Serve(ctx *Context) {
	c.cachedHandler.ServeHTTP(ctx.ResponseWriter, ctx.Request)
}

// Cache is just a wrapper for a route's handler which you want to enable body caching
// Usage: iris.Default.Get("/", iris.Cache(func(ctx *iris.Context){
//    ctx.WriteString("Hello, world!") // or a template or anything else
// }, time.Duration(10*time.Second))) // duration of expiration
// if <=time.Second then it tries to find it though request header's "cache-control" maxage value
//
// Note that it depends on a station instance's cache service.
// Do not try to call it from default' station if you use the form of app := iris.New(),
// use the app.Cache instead of iris.Cache
func (s *Framework) Cache(bodyHandler HandlerFunc, expiration time.Duration) HandlerFunc {
	ce := newCachedMuxEntry(s, bodyHandler, expiration)
	return ce.Serve
}

// Path used to check arguments with the route's named parameters and return the correct url
// if parse failed returns empty string.
// Used for reverse routing, depends on router adaptor.
//
// Examples:
// https://github.com/kataras/iris/tree/v6/adaptors/view/_examples/template_html_3 (gorillamux)
// https://github.com/kataras/iris/tree/v6/adaptors/view/_examples/template_html_4 (httprouter)
func (s *Framework) Path(routeName string, args ...interface{}) string {
	r := s.Router.Routes().Lookup(routeName)
	if r == nil {
		return ""
	}

	// why receive interface{}
	// but need string?
	// because the key:value are string for a route path
	// but in the template functions all works fine with ...string
	// except when the developer wants to pass that string from a binding
	// via Render, then the template will fail to render
	// because of expecting string; but got []string

	var argsString []string
	if len(args) > 0 {
		argsString = make([]string, len(args))
	}

	for i, v := range args {
		if s, ok := v.(string); ok {
			argsString[i] = s
		} else if num, ok := v.(int); ok {
			argsString[i] = strconv.Itoa(num)
		} else if b, ok := v.(bool); ok {
			argsString[i] = strconv.FormatBool(b)
		} else if arr, ok := v.([]string); ok {
			if len(arr) > 0 {
				argsString[i] = arr[0]
				argsString = append(argsString, arr[1:]...)
			}
		}
	}

	return s.policies.RouterReversionPolicy.URLPath(r, argsString...)
}

// URL returns the subdomain + host + Path(...optional named parameters if route is dynamic)
// returns an empty string if parse is failed.
// Used for reverse routing, depends on router adaptor.
//
// Examples:
// https://github.com/kataras/iris/tree/v6/adaptors/view/_examples/template_html_3 (gorillamux)
// https://github.com/kataras/iris/tree/v6/adaptors/view/_examples/template_html_4 (httprouter)
func (s *Framework) URL(routeName string, args ...interface{}) (url string) {
	r := s.Router.Routes().Lookup(routeName)
	if r == nil {
		return
	}

	scheme := s.Config.VScheme // if s.Config.VScheme was setted, that will be used instead of the real, in order to make easy to run behind nginx
	host := s.Config.VHost     // if s.Config.VHost was setted, that will be used instead of the real, in order to make easy to run behind nginx

	// if it's dynamic subdomain then the first argument is the subdomain part
	// for this part we are responsible not the custom routers
	if r.Subdomain() == DynamicSubdomainIndicator {
		if len(args) == 0 { // it's a wildcard subdomain but not arguments
			return
		}

		if subdomain, ok := args[0].(string); ok {
			host = subdomain + "." + host
		} else {
			// it is not array because we join them before. if not pass a string then this is not a subdomain part, return empty uri
			return
		}
		args = args[1:] // remove the subdomain part for the arguments,
	}

	if parsedPath := s.Path(routeName, args...); parsedPath != "" {
		url = scheme + host + parsedPath
	}

	return
}

// DecodeQuery returns the uri parameter as url (string)
// useful when you want to pass something to a database and be valid to retrieve it via context.Param
// use it only for special cases, when the default behavior doesn't suits you.
//
// http://www.blooberry.com/indexdot/html/topics/urlencoding.htm
// it uses just the url.QueryUnescape
func DecodeQuery(path string) string {
	if path == "" {
		return ""
	}
	encodedPath, err := url.QueryUnescape(path)
	if err != nil {
		return path
	}
	return encodedPath
}

// DecodeURL returns the decoded uri
// useful when you want to pass something to a database and be valid to retrieve it via context.Param
// use it only for special cases, when the default behavior doesn't suits you.
//
// http://www.blooberry.com/indexdot/html/topics/urlencoding.htm
// it uses just the url.Parse
func DecodeURL(uri string) string {
	u, err := url.Parse(uri)
	if err != nil {
		return uri
	}
	return u.String()
}

var errTemplateRendererIsMissing = errors.New(
	`
manually call of Render for a template: '%s' without specified RenderPolicy!
Please .Adapt one of the available view engines inside 'kataras/iris/adaptors/view'.
By-default Iris supports five template engines:
 - standard html  | view.HTML(...)
 - django         | view.Django(...)
 - handlebars     | view.Handlebars(...)
 - pug(jade)      | view.Pug(...)
 - amber          | view.Amber(...)

Edit your main .go source file to adapt one of these and restart your app.
	i.e: lines (<---) were missing.
	-------------------------------------------------------------------
	import (
		"gopkg.in/kataras/iris.v6"
		"gopkg.in/kataras/iris.v6/adaptors/httprouter" // or gorillamux
		"gopkg.in/kataras/iris.v6/adaptors/view" // <--- this line
	)

	func main(){
		app := iris.New()
		// right below the iris.New():
		app.Adapt(httprouter.New()) // or gorillamux.New()

		app.Adapt(view.HTML("./templates", ".html")) // <--- and this line were missing.

		// the rest of your source code...
		// ...

		app.Listen("%s")
	}
	-------------------------------------------------------------------
 `)

// RenderOptions is a helper type for  the optional runtime options can be passed by user when Render called.
// I.e the "layout" or "gzip" option
// same as iris.Map but more specific name
type RenderOptions map[string]interface{}

// Render renders using the specific template or any other rich content renderer to the 'w'.
//
// Example of usage:
// - send an e-mail using a template engine that you already
//   adapted via: app.Adapt(view.HTML("./templates", ".html"))  or app.Adapt(iris.RenderPolicy(mycustomRenderer)).
//
// It can also render json,xml,jsonp and markdown by-default before or after .Build too.
func (s *Framework) Render(w io.Writer, name string, bind interface{}, options ...map[string]interface{}) error {
	err, ok := s.policies.RenderPolicy(w, name, bind, options...)
	if !ok {
		// ok is false ONLY WHEN there is no registered render policy
		// that is responsible for that 'name` (if contains dot '.' it's for templates).
		// We don't use default template engines on the new version,
		// so we should notice the user here, we could make it to panic but because that is on runtime
		// we don't want to panic for that, let's give a message if the user adapted a logger for dev.
		// And return that error in the case the user wasn't in dev mode, she/he can catch this error.

		// Also on the README we will add the .Adapt(iris.DevLogger()) to mention that
		// logging for any runtime info(except http server's panics and unexpected serious errors) is not enabled by-default.
		if strings.Contains(name, ".") {
			err = errTemplateRendererIsMissing.Format(name, s.Config.VHost)
			s.Log(DevMode, err.Error())
			return err
		}

	}
	return err
}<|MERGE_RESOLUTION|>--- conflicted
+++ resolved
@@ -485,7 +485,6 @@
 		return errors.New("nil net.Listener on Serve")
 	}
 
-<<<<<<< HEAD
 	if !s.Config.DisableBanner {
 		dateNow := time.Now().Format(s.Config.TimeFormat)
 		runningBanner := fmt.Sprintf("Running at %s", s.Config.VHost)
@@ -499,7 +498,7 @@
 			fmt.Printf("%s: Iris %s - %s\n", dateNow, Version, runningBanner)
 		}
 	}
-=======
+
 	// if user called .Serve and doesn't uses any nginx-like balancers.
 	if s.Config.VHost == "" {
 		s.Config.VHost = ParseHost(ln.Addr().String())
@@ -507,7 +506,6 @@
 
 	srv, fn := s.setupServe()
 	defer fn()
->>>>>>> f9c6eef5
 
 	// print the banner and wait for system channel interrupt
 	go s.postServe()
