// Package iris provides efficient and well-designed tools with robust set of features to
// create your own perfect high performance web application
// with unlimited potentials and portability.
//
// For middleware, template engines, response engines, sessions, websockets, mails, subdomains,
// dynamic subdomains, routes, party of subdomains & routes and more
//
// visit https://godoc.org/gopkg.in/kataras/iris.v6
package iris

import (
	"context"
	"crypto/tls"
	"fmt"
	"io"
	"log"
	"net"
	"net/http"
	"net/url"
	"os"
	"os/signal"
	"strconv"
	"strings"
	"sync"
	"time"

	"github.com/geekypanda/httpcache"
	"github.com/kataras/go-errors"
	"github.com/kataras/go-fs"
	"github.com/kataras/go-serializer"
)

const (
	// Version is the current version number of the Iris web framework
	Version = "6.2.0"

	codeName = `√Νεxτ`

	banner = `         _____      _
        |_   _|    (_)
          | |  ____ _  ___
          | | | __|| |/ __|
         _| |_| |  | |\__ \
        |_____|_|  |_||___/ ` + codeName
)

// Default is the field which keeps an empty `Framework`
// instance with its default configuration (config can change at runtime).
//
// Use that as `iris.Default.Handle(...)`
// or create a new, ex: `app := iris.New(); app.Handle(...)`
var (
	Default *Framework
	// ResetDefault resets the `.Default`
	// to an empty *Framework with the default configuration.
	//
	// Note: ResetDefault field itself can be setted
	//       to custom function too.
	ResetDefault = func() { Default = New() }
)

func init() {
	ResetDefault()
}

// Framework is our God |\| Google.Search('Greek mythology Iris').
type Framework struct {
	// Router is the Router API, REST Routing, Static files & favicon,
	// Grouping, Custom HTTP Errors,  Subdomains and more.
	//
	// This field is available before 'Boot' but the routes are actually registered after 'Boot'
	// if no RouterBuilderPolicy was .Adapt(ed) by user then
	// it throws a panic with detailed information of how-to-fix it.
	*Router

	// Config contains the configuration fields
	// all fields defaults to something that is working, developers don't have to set it.
	//
	// can be setted via .New, .Set and .New(.YAML)
	Config *Configuration

	// policies contains the necessary information about the application's components.
	// - LoggerPolicy
	// - EventPolicy
	//      - Boot
	//      - Build
	//      - Interrupted
	//      - Recover
	// - RouterReversionPolicy
	//      - StaticPath
	//      - WildcardPath
	//      - URLPath
	//      - RouteContextLinker
	// - RouterBuilderPolicy
	// - RouterWrapperPolicy
	// - RenderPolicy
	// - TemplateFuncsPolicy
	// - SessionsPolicy
	//
	// These are setted by user's call to .Adapt
	policies Policies

	// TLSNextProto optionally specifies a function to take over
	// ownership of the provided TLS connection when an NPN/ALPN
	// protocol upgrade has occurred. The map key is the protocol
	// name negotiated. The Handler argument should be used to
	// handle HTTP requests and will initialize the Request's TLS
	// and RemoteAddr if not already set. The connection is
	// automatically closed when the function returns.
	// If TLSNextProto is nil, HTTP/2 support is enabled automatically.
	TLSNextProto map[string]func(*http.Server, *tls.Conn, http.Handler) // same as http.Server.TLSNextProto

	// ConnState specifies an optional callback function that is
	// called when a client connection changes state. See the
	// ConnState type and associated constants for details.
	ConnState func(net.Conn, http.ConnState) // same as http.Server.ConnState

	// Shutdown gracefully shuts down the server without interrupting any
	// active connections. Shutdown works by first closing all open
	// listeners, then closing all idle connections, and then waiting
	// indefinitely for connections to return to idle and then shut down.
	// If the provided context expires before the shutdown is complete,
	// then the context's error is returned.
	//
	// Shutdown does not attempt to close nor wait for hijacked
	// connections such as WebSockets. The caller of Shutdown should
	// separately notify such long-lived connections of shutdown and wait
	// for them to close, if desired.
	Shutdown func(context.Context) error

	closedManually bool // true if closed via .Shutdown, used to not throw a panic on s.handlePanic when closing the app's server

	once sync.Once // used to 'Boot' once
}

var defaultGlobalLoggerOuput = log.New(os.Stdout, "[Iris] ", log.LstdFlags)

// DevLogger returns a new Logger which prints both ProdMode and DevMode messages
// to the default global logger printer.
//
// Usage: app := iris.New()
//        app.Adapt(iris.DevLogger())
//
// Users can always ignore that and adapt a custom LoggerPolicy,
// which will use your custom printer instead.
func DevLogger() LoggerPolicy {
	return func(mode LogMode, logMessage string) {
		defaultGlobalLoggerOuput.Println(logMessage)
	}
}

// New creates and returns a fresh Iris *Framework instance
// with the default configuration if no 'setters' parameters passed.
func New(setters ...OptionSetter) *Framework {
	cfg := DefaultConfiguration()
	s := &Framework{Config: &cfg}

	//  +------------------------------------------------------------+
	//  | Set the config passed from setters                         |
	//  | or use the default one                                     |
	//  +------------------------------------------------------------+
	s.Set(setters...)
	{
		//  +------------------------------------------------------------+
		//  | Module Name: Logger                                        |
		//  | On Init: If user didn't adapt a custom loggger then attach |
		//  |           a new logger using log.Logger as printer with    |
		//  |          some default options                              |
		//  +------------------------------------------------------------+

		// The logger policy is never nil and it doesn't defaults to an empty func,
		// instead it defaults to a logger with os.Stdout as the print target which prints
		// ONLY prodction level messages.
		// While in ProdMode Iris logs only panics and fatal errors.
		// You can override the default log policy with app.Adapt(iris.DevLogger())
		//                            or app.Adapt(iris.LoggerPolicy(customLogger))
		// to log both ProdMode and DevMode messages.
		//
		// Note:
		// The decision to not log everything and use middleware for http requests instead of built'n
		// is because I'm using Iris on production so I don't want many logs to my screens
		// while server is running.
		s.Adapt(LoggerPolicy(func(mode LogMode, logMessage string) {
			if mode == ProdMode {
				defaultGlobalLoggerOuput.Println(logMessage)
			}
		}))

	}

	//  +------------------------------------------------------------+
	//  |                                                            |
	//  | Please take a look at the policy.go file first.            |
	//  | The EventPolicy contains all the necessary information     |
	//  | user should know about the framework's flow.               |
	//  |                                                            |
	//  +------------------------------------------------------------+

	//  +------------------------------------------------------------+
	//  | On Boot: Set the VHost and VScheme config fields           |
	//  |           based on the net.Listener which (or not)         |
	//  |           setted on Serve and Listen funcs.                |
	//  |                                                            |
	//  |           It's the only pre-defined Boot event because of  |
	//  |           any user's custom 'Build' events should know     |
	//  |           the Host of the server.                          |
	//  +------------------------------------------------------------+
	s.Adapt(EventPolicy{Boot: func(s *Framework) {
		// set the host and scheme
		if s.Config.VHost == "" { // if not setted by Listen functions
			s.Config.VHost = DefaultServerAddr
		}
		// if user didn't specified a scheme then get it from the VHost,
		// which is already setted at before statements
		if s.Config.VScheme == "" {
			// if :443 or :https then returns https:// otherwise http://
			s.Config.VScheme = ParseScheme(s.Config.VHost)
		}

	}})

	{
		//  +------------------------------------------------------------+
		//  | Module Name: Renderer                                      |
		//  | On Init: set templates and serializers                     |
		//  | and adapt the RenderPolicy for both                        |
		//  | templates and content-type specific renderer (serializer)  |
		//  | On Build: build the serializers and templates              |
		//  | based on the user's calls                                  |
		//  +------------------------------------------------------------+

		{
			//  +------------------------------------------------------------+
			//  | Module Name: Rich Content-Type Renderer                    |
			//  | On Init: Attach a new empty content-type serializers.      |
			//  | Adapt one RenderPolicy which is responsible                |
			//  | for json,jsonp,xml and markdown rendering                  |
			//  +------------------------------------------------------------+

			// prepare the serializers,
			// serializer content-types(json,jsonp,xml,markdown) the defaults are setted:
			serializers := serializer.Serializers{}
			serializer.RegisterDefaults(serializers)

			//
			// notes for me: Why not at the build state? in order to be overridable and not only them,
			// these are easy to be overridden by external adaptors too, no matter the order,
			// this is why the RenderPolicy last registration executing first and the first last.
			//

			// Adapt the RenderPolicy on the Build in order to be the last
			// render policy, so the users can adapt their own before the default(= to override json,xml,jsonp renderer).
			//
			// Notes: the Renderer of the view system is managed by the
			// adaptors because they are optional.
			// If templates are binded to the RenderPolicy then
			// If a key contains a dot('.') then is a template file
			// otherwise try to find a serializer, if contains error then we return false and the error
			// in order the renderer to continue to search for any other custom registerer RenderPolicy
			// if no error then check if it has written anything, if yes write the content
			// to the writer(which is the context.ResponseWriter or the gzip version of it)
			// if no error but nothing written then we return false and the error
			s.Adapt(RenderPolicy(func(out io.Writer, name string, bind interface{}, options ...map[string]interface{}) (error, bool) {
				b, err := serializers.Serialize(name, bind, options...)
				if err != nil {
					return err, false // errors should be wrapped
				}
				if len(b) > 0 {
					_, err = out.Write(b)
					return err, true
				}
				// continue to the next if any or notice there is no available renderer for that name
				return nil, false
			}))
		}
		{
			//  +------------------------------------------------------------+
			//  | Module Name: Template engine's funcs                       |
			//  | On Init: Adapt the reverse routing tmpl funcs              |
			//  |          for any template engine that will be registered   |
			//  +------------------------------------------------------------+
			s.Adapt(TemplateFuncsPolicy{
				"url":     s.URL,
				"urlpath": s.policies.RouterReversionPolicy.URLPath,
			}) // the entire template registration logic lives inside the ./adaptors/view now.

		}

	}

	{
		//  +------------------------------------------------------------+
		//  | Module Name: Router                                        |
		//  | On Init: Attach a new router, pass a new repository,       |
		//  |    an empty error handlers list, the context pool binded   |
		//  |    to the Framework and the root path "/"                  |
		//  | On Build: Use the policies to build the router's handler   |
		//  |            based on its route repository                   |
		//  +------------------------------------------------------------+

		s.Router = &Router{
			repository: new(routeRepository),
			Errors: &ErrorHandlers{
				handlers: make(map[int]Handler, 0),
			},
			Context: &contextPool{
				sync.Pool{New: func() interface{} { return &Context{framework: s} }},
			},
			relativePath: "/",
		}

		s.Adapt(EventPolicy{Build: func(*Framework) {
			// Author's notes:
			// Proxy for example has 0 routes registered but still uses the RouterBuilderPolicy
			// so we can't check only for it, we can check if it's nil and it has more than one registered
			// routes, then panic, if has no registered routes the user don't want to get errors about the router.

			// first check if it's not setted already by any Boot event.
			if s.Router.handler == nil {
				hasRoutes := s.Router.repository.Len() > 0
				routerBuilder := s.policies.RouterBuilderPolicy
				// and most importantly, check if the user has provided a router adaptor
				//                    at the same time has registered at least one route,
				// if not then it should panic here, iris can't run without a router attached to it
				// and default router not any more, user should select one from ./adaptors or
				// any other third-party adaptor may done by community.
				// I was coding the new iris version for more than 20 days(~200+ hours of code)
				// and I hope that once per application the addition of +1 line users have to put,
				// is not a big deal.
				if hasRoutes {
					if routerBuilder == nil {
						// this is important panic and app can't continue as we said.
						s.handlePanic(errRouterIsMissing.Format(s.Config.VHost))
						// don't trace anything else,
						// the detailed errRouterIsMissing message will tell the user what to do to fix that.
						os.Exit(0)
					}
				}

				if routerBuilder != nil {
					// buid the router using user's selection build policy
					s.Router.build(routerBuilder)

					s.Router.repository.OnMethodChanged(func(route RouteInfo, oldMethod string) {
						// set service not available temporarily until the router completes the building
						// this won't take more than 100ms, but we want to inform the user.
						s.Router.handler = ToNativeHandler(s, HandlerFunc(func(ctx *Context) {
							ctx.EmitError(StatusServiceUnavailable)
						}))
						// Re-build the whole router if state changed (from offline to online state mostly)
						s.Router.build(routerBuilder)
					})
				}
			}
		}})

	}

	{
		//  +------------------------------------------------------------+
		//  | Module Name: System                                        |
		//  | On Build: Check for updates on Build, async                |
		//  +------------------------------------------------------------+

		// On Build: local repository updates
		s.Adapt(EventPolicy{Build: func(*Framework) {
			if s.Config.CheckForUpdates {
				go s.CheckForUpdates(false)
			}
		}})
	}

	return s
}

// Set sets an option, configuration field to its Config
func (s *Framework) Set(setters ...OptionSetter) {
	for _, setter := range setters {
		setter.Set(s.Config)
	}
}

// Log logs to the defined logger policy.
//
// The default outputs to the os.Stdout when EnvMode is 'ProductionEnv'
func (s *Framework) Log(mode LogMode, log string) {
	s.policies.LoggerPolicy(mode, log)
}

// Must checks if the error is not nil, if it isn't
// panics on registered iris' logger or
// to a recovery event handler, otherwise does nothing.
func (s *Framework) Must(err error) {
	if err != nil {
		s.handlePanic(err)
	}
}

func (s *Framework) handlePanic(err error) {
	// if x, ok := err.(*net.OpError); ok && x.Op == "accept" {
	// 	return
	// }

	if err.Error() == http.ErrServerClosed.Error() && s.closedManually {
		//.Shutdown was called, log to dev not in prod (prod is only for critical errors.)
		// also do not try to recover from this error, remember, Shutdown was called manually here.
		s.Log(DevMode, "HTTP Server closed manually")
		return
	}

	if recoveryHandler := s.policies.EventPolicy.Recover; recoveryHandler != nil {
		recoveryHandler(s, err)
		return
	}
	// if not a registered recovery event handler found
	// then call the logger's Panic.
	s.Log(ProdMode, err.Error())
}

// Boot runs only once, automatically
//  when 'Serve/Listen/ListenTLS/ListenUNIX/ListenLETSENCRYPT' called.
// It's exported because you may want to build the router
//  and its components but not run the server.
//
// See ./httptest/httptest.go to understand its usage.
func (s *Framework) Boot() (firstTime bool) {
	s.once.Do(func() {
		// here execute the boot events, before build events, if exists, here is
		// where the user can make an event module to adapt custom routers and other things
		// fire the before build event
		s.policies.EventPolicy.Fire(s.policies.EventPolicy.Boot, s)

		// here execute the build events if exists
		// right before the Listen, all methods have been setted
		// usually is used to adapt third-party servers or proxies or load balancer(s)
		s.policies.EventPolicy.Fire(s.policies.EventPolicy.Build, s)

		firstTime = true
	})
	return
}

func (s *Framework) setupServe() (srv *http.Server, deferFn func()) {
	s.closedManually = false

	s.Boot()

	deferFn = func() {
		// post any panics to the user defined logger.
		if rerr := recover(); rerr != nil {
			if err, ok := rerr.(error); ok {
				s.handlePanic(err)
			}
		}
	}

	srv = &http.Server{
		ReadTimeout:    s.Config.ReadTimeout,
		WriteTimeout:   s.Config.WriteTimeout,
		MaxHeaderBytes: s.Config.MaxHeaderBytes,
		TLSNextProto:   s.TLSNextProto,
		ConnState:      s.ConnState,
		Addr:           s.Config.VHost,
		ErrorLog:       s.policies.LoggerPolicy.ToLogger(log.LstdFlags),
		Handler:        s.Router,
	}

	// Set the grace shutdown, it's just a func no need to make things complicated
	// all are managed by net/http now.
	s.Shutdown = func(ctx context.Context) error {
		// order matters, look s.handlePanic
		s.closedManually = true
		err := srv.Shutdown(ctx)
		return err
	}

	return
}

// Serve serves incoming connections from the given listener.
//
// Serve blocks until the given listener returns permanent error.
func (s *Framework) Serve(ln net.Listener) error {
	if ln == nil {
		return errors.New("nil net.Listener on Serve")
	}

<<<<<<< HEAD
	// if user called .Serve and doesn't uses any nginx-like balancers.
	if s.Config.VHost == "" {
		s.Config.VHost = ParseHost(ln.Addr().String())
	} // Scheme will be checked from Boot state.

	srv, fn := s.setupServe()
	defer fn()
=======
	if !s.Config.DisableBanner {
		dateNow := time.Now().Format(s.Config.TimeFormat)
		runningBanner := fmt.Sprintf("Running at %s", s.Config.VHost)
		// we don't print it via Logger because:
		// 1. The banner is only 'useful' when the developer logs to terminal and no file
		// 2. Prefix & LstdFlags options of the default s.Logger

		if s.Config.DisplayFullBanner {
			fmt.Printf("%s\n\n%s: %s\n", banner, dateNow, runningBanner)
		} else {
			fmt.Printf("%s: Iris %s - %s\n", dateNow, Version, runningBanner)
		}
	}
>>>>>>> 09d41f64

	// print the banner and wait for system channel interrupt
	go s.postServe()
	return srv.Serve(ln)
}

func (s *Framework) postServe() {
	bannerMessage := fmt.Sprintf("| Running at %s\n\n%s\n", s.Config.VHost, banner)
	s.Log(DevMode, bannerMessage)

	ch := make(chan os.Signal, 1)
	signal.Notify(ch, os.Interrupt)
	<-ch

	// fire any custom interrupted events and at the end close and exit
	// if the custom event blocks then it decides what to do next.
	s.policies.Fire(s.policies.Interrupted, s)

	s.Shutdown(context.Background())
	os.Exit(1)
}

// Listen starts the standalone http server
// which listens to the addr parameter which as the form of
// host:port
//
// If you need to manually monitor any error please use `.Serve` instead.
func (s *Framework) Listen(addr string) {
	addr = ParseHost(addr)

	// if .Listen called normally and VHost is not setted,
	// so it's Host is the Real listening addr and user-given
	if s.Config.VHost == "" {
		s.Config.VHost = addr // as it is
		// this will be set as the front-end listening addr
	} // VScheme will be checked on Boot.

	// this check, only here, other Listen functions should throw an error if port is missing.
	if portIdx := strings.IndexByte(addr, ':'); portIdx < 0 {
		// missing port part, add it
		addr = addr + ":80"
	}

	ln, err := TCPKeepAlive(addr)
	if err != nil {
		s.handlePanic(err)
	}

	s.Must(s.Serve(ln))
}

// ListenTLS Starts a https server with certificates,
// if you use this method the requests of the form of 'http://' will fail
// only https:// connections are allowed
// which listens to the addr parameter which as the form of
// host:port
//
//
// If you need to manually monitor any error please use `.Serve` instead.
func (s *Framework) ListenTLS(addr string, certFile, keyFile string) {
	addr = ParseHost(addr)

	{
		// set it before Boot, be-careful VHost and VScheme are used by nginx users too
		// we don't want to alt them.
		if s.Config.VHost == "" {
			s.Config.VHost = addr
			// this will be set as the front-end listening addr
		}
		if s.Config.VScheme == "" {
			s.Config.VScheme = SchemeHTTPS
		}
	}

	srv, fn := s.setupServe()
	// We are doing the same parts as .Serve does but instead we run srv.ListenAndServeTLS
	// because of un-exported net/http.server.go:setupHTTP2_ListenAndServeTLS function which
	// broke our previous flow but no problem :)
	defer fn()
	// print the banner and wait for system channel interrupt
	go s.postServe()
	s.Must(srv.ListenAndServeTLS(certFile, keyFile))
}

// ListenLETSENCRYPT starts a server listening at the specific nat address
// using key & certification taken from the letsencrypt.org 's servers
// it's also starts a second 'http' server to redirect all 'http://$ADDR_HOSTNAME:80' to the' https://$ADDR'
// it creates a cache file to store the certifications, for performance reasons, this file by-default is "./letsencrypt.cache"
// if you skip the second parameter then the cache file is "./letsencrypt.cache"
// if you want to disable cache then simple pass as second argument an empty empty string ""
//
// Note: HTTP/2 Push is not working with LETSENCRYPT, you have to use ListenTLS to enable HTTP/2
// Because net/http's author didn't exported the functions to tell the server that is using HTTP/2...
//
// example: https://github.com/iris-contrib/examples/blob/master/letsencrypt/main.go
func (s *Framework) ListenLETSENCRYPT(addr string, cacheFileOptional ...string) {
	addr = ParseHost(addr)

	{
		// set it before Boot, be-careful VHost and VScheme are used by nginx users too
		// we don't want to alt them.
		if s.Config.VHost == "" {
			s.Config.VHost = addr
			// this will be set as the front-end listening addr
		}
		if s.Config.VScheme == "" {
			s.Config.VScheme = SchemeHTTPS
		}
	}

	ln, err := LETSENCRYPT(addr, cacheFileOptional...)
	if err != nil {
		s.handlePanic(err)
	}

	// starts a second server which listening on HOST:80 to redirect all requests to the HTTPS://HOST:PORT
	Proxy(ParseHostname(addr)+":80", "https://"+addr)
	s.Must(s.Serve(ln))
}

// ListenUNIX starts the process of listening to the new requests using a 'socket file', this works only on unix
//
//
// If you need to manually monitor any error please use `.Serve` instead.
func (s *Framework) ListenUNIX(addr string, mode os.FileMode) {
	// *on unix listen we don't parse the host, because sometimes it causes problems to the user
	if s.Config.VHost == "" {
		s.Config.VHost = addr
		// this will be set as the front-end listening addr
	}
	ln, err := UNIX(addr, mode)
	if err != nil {
		s.handlePanic(err)
	}

	s.Must(s.Serve(ln))
}

func (s *Framework) ServeHTTP(w http.ResponseWriter, r *http.Request) {
	s.Router.ServeHTTP(w, r)
}

// global once because is not necessary to check for updates on more than one iris station*
var updateOnce sync.Once

const (
	githubOwner = "kataras"
	githubRepo  = "iris"
)

// CheckForUpdates will try to search for newer version of Iris based on the https://github.com/kataras/iris/releases
// If a newer version found then the app will ask the he dev/user if want to update the 'x' version
// if 'y' is pressed then the updater will try to install the latest version
// the updater, will notify the dev/user that the update is finished and should restart the App manually.
// Note: exported func CheckForUpdates exists because of the reason that an update can be executed while Iris is running
func (s *Framework) CheckForUpdates(force bool) {
	updated := false
	checker := func() {

		fs.DefaultUpdaterAlreadyInstalledMessage = "Updater: Running with the latest version(%s)\n"
		updater, err := fs.GetUpdater(githubOwner, githubRepo, Version)

		if err != nil {
			// ignore writer's error
			s.Log(DevMode, "update failed: "+err.Error())
			return
		}

		updated = updater.Run(fs.Stdout(s.policies.LoggerPolicy), fs.Stderr(s.policies.LoggerPolicy), fs.Silent(false))

	}

	if force {
		checker()
	} else {
		updateOnce.Do(checker)
	}

	if updated { // if updated, then do not run the web server
		s.Log(DevMode, "exiting now...")
		os.Exit(1)
	}

}

// Adapt adapds a policy to the Framework.
// It accepts single or more objects that implements the iris.Policy.
// Iris provides some of them but you can build your own based on one or more of these:
// - iris.EventPolicy
// - iris.RouterReversionPolicy
// - iris.RouterBuilderPolicy
// - iris.RouterWrapperPolicy
// - iris.TemplateRenderPolicy
// - iris.TemplateFuncsPolicy
//
// With a Policy you can change the behavior of almost each of the existing Iris' features.
// See policy.go for more.
func (s *Framework) Adapt(policies ...Policy) {
	for i := range policies {
		policies[i].Adapt(&s.policies)
	}
}

// cachedMuxEntry is just a wrapper for the Cache functionality
// it seems useless but I prefer to keep the cached handler on its own memory stack,
// reason:  no clojures hell in the Cache function
type cachedMuxEntry struct {
	cachedHandler http.Handler
}

func newCachedMuxEntry(s *Framework, bodyHandler HandlerFunc, expiration time.Duration) *cachedMuxEntry {
	httpHandler := ToNativeHandler(s, bodyHandler)

	cachedHandler := httpcache.Cache(httpHandler, expiration)
	return &cachedMuxEntry{
		cachedHandler: cachedHandler,
	}
}

func (c *cachedMuxEntry) Serve(ctx *Context) {
	c.cachedHandler.ServeHTTP(ctx.ResponseWriter, ctx.Request)
}

// Cache is just a wrapper for a route's handler which you want to enable body caching
// Usage: iris.Default.Get("/", iris.Cache(func(ctx *iris.Context){
//    ctx.WriteString("Hello, world!") // or a template or anything else
// }, time.Duration(10*time.Second))) // duration of expiration
// if <=time.Second then it tries to find it though request header's "cache-control" maxage value
//
// Note that it depends on a station instance's cache service.
// Do not try to call it from default' station if you use the form of app := iris.New(),
// use the app.Cache instead of iris.Cache
func (s *Framework) Cache(bodyHandler HandlerFunc, expiration time.Duration) HandlerFunc {
	ce := newCachedMuxEntry(s, bodyHandler, expiration)
	return ce.Serve
}

// Path used to check arguments with the route's named parameters and return the correct url
// if parse failed returns empty string.
// Used for reverse routing, depends on router adaptor.
//
// Examples:
// https://github.com/kataras/iris/tree/v6/adaptors/view/_examples/template_html_3 (gorillamux)
// https://github.com/kataras/iris/tree/v6/adaptors/view/_examples/template_html_4 (httprouter)
func (s *Framework) Path(routeName string, args ...interface{}) string {
	r := s.Router.Routes().Lookup(routeName)
	if r == nil {
		return ""
	}

	// why receive interface{}
	// but need string?
	// because the key:value are string for a route path
	// but in the template functions all works fine with ...string
	// except when the developer wants to pass that string from a binding
	// via Render, then the template will fail to render
	// because of expecting string; but got []string

	var argsString []string
	if len(args) > 0 {
		argsString = make([]string, len(args))
	}

	for i, v := range args {
		if s, ok := v.(string); ok {
			argsString[i] = s
		} else if num, ok := v.(int); ok {
			argsString[i] = strconv.Itoa(num)
		} else if b, ok := v.(bool); ok {
			argsString[i] = strconv.FormatBool(b)
		} else if arr, ok := v.([]string); ok {
			if len(arr) > 0 {
				argsString[i] = arr[0]
				argsString = append(argsString, arr[1:]...)
			}
		}
	}

	return s.policies.RouterReversionPolicy.URLPath(r, argsString...)
}

// URL returns the subdomain + host + Path(...optional named parameters if route is dynamic)
// returns an empty string if parse is failed.
// Used for reverse routing, depends on router adaptor.
//
// Examples:
// https://github.com/kataras/iris/tree/v6/adaptors/view/_examples/template_html_3 (gorillamux)
// https://github.com/kataras/iris/tree/v6/adaptors/view/_examples/template_html_4 (httprouter)
func (s *Framework) URL(routeName string, args ...interface{}) (url string) {
	r := s.Router.Routes().Lookup(routeName)
	if r == nil {
		return
	}

	scheme := s.Config.VScheme // if s.Config.VScheme was setted, that will be used instead of the real, in order to make easy to run behind nginx
	host := s.Config.VHost     // if s.Config.VHost was setted, that will be used instead of the real, in order to make easy to run behind nginx

	// if it's dynamic subdomain then the first argument is the subdomain part
	// for this part we are responsible not the custom routers
	if r.Subdomain() == DynamicSubdomainIndicator {
		if len(args) == 0 { // it's a wildcard subdomain but not arguments
			return
		}

		if subdomain, ok := args[0].(string); ok {
			host = subdomain + "." + host
		} else {
			// it is not array because we join them before. if not pass a string then this is not a subdomain part, return empty uri
			return
		}
		args = args[1:] // remove the subdomain part for the arguments,
	}

	if parsedPath := s.Path(routeName, args...); parsedPath != "" {
		url = scheme + host + parsedPath
	}

	return
}

// DecodeQuery returns the uri parameter as url (string)
// useful when you want to pass something to a database and be valid to retrieve it via context.Param
// use it only for special cases, when the default behavior doesn't suits you.
//
// http://www.blooberry.com/indexdot/html/topics/urlencoding.htm
// it uses just the url.QueryUnescape
func DecodeQuery(path string) string {
	if path == "" {
		return ""
	}
	encodedPath, err := url.QueryUnescape(path)
	if err != nil {
		return path
	}
	return encodedPath
}

// DecodeURL returns the decoded uri
// useful when you want to pass something to a database and be valid to retrieve it via context.Param
// use it only for special cases, when the default behavior doesn't suits you.
//
// http://www.blooberry.com/indexdot/html/topics/urlencoding.htm
// it uses just the url.Parse
func DecodeURL(uri string) string {
	u, err := url.Parse(uri)
	if err != nil {
		return uri
	}
	return u.String()
}

var errTemplateRendererIsMissing = errors.New(
	`
manually call of Render for a template: '%s' without specified RenderPolicy!
Please .Adapt one of the available view engines inside 'kataras/iris/adaptors/view'.
By-default Iris supports five template engines:
 - standard html  | view.HTML(...)
 - django         | view.Django(...)
 - handlebars     | view.Handlebars(...)
 - pug(jade)      | view.Pug(...)
 - amber          | view.Amber(...)

Edit your main .go source file to adapt one of these and restart your app.
	i.e: lines (<---) were missing.
	-------------------------------------------------------------------
	import (
		"gopkg.in/kataras/iris.v6"
		"gopkg.in/kataras/iris.v6/adaptors/httprouter" // or gorillamux
		"gopkg.in/kataras/iris.v6/adaptors/view" // <--- this line
	)

	func main(){
		app := iris.New()
		// right below the iris.New():
		app.Adapt(httprouter.New()) // or gorillamux.New()

		app.Adapt(view.HTML("./templates", ".html")) // <--- and this line were missing.

		// the rest of your source code...
		// ...

		app.Listen("%s")
	}
	-------------------------------------------------------------------
 `)

// RenderOptions is a helper type for  the optional runtime options can be passed by user when Render called.
// I.e the "layout" or "gzip" option
// same as iris.Map but more specific name
type RenderOptions map[string]interface{}

// Render renders using the specific template or any other rich content renderer to the 'w'.
//
// Example of usage:
// - send an e-mail using a template engine that you already
//   adapted via: app.Adapt(view.HTML("./templates", ".html"))  or app.Adapt(iris.RenderPolicy(mycustomRenderer)).
//
// It can also render json,xml,jsonp and markdown by-default before or after .Build too.
func (s *Framework) Render(w io.Writer, name string, bind interface{}, options ...map[string]interface{}) error {
	err, ok := s.policies.RenderPolicy(w, name, bind, options...)
	if !ok {
		// ok is false ONLY WHEN there is no registered render policy
		// that is responsible for that 'name` (if contains dot '.' it's for templates).
		// We don't use default template engines on the new version,
		// so we should notice the user here, we could make it to panic but because that is on runtime
		// we don't want to panic for that, let's give a message if the user adapted a logger for dev.
		// And return that error in the case the user wasn't in dev mode, she/he can catch this error.

		// Also on the README we will add the .Adapt(iris.DevLogger()) to mention that
		// logging for any runtime info(except http server's panics and unexpected serious errors) is not enabled by-default.
		if strings.Contains(name, ".") {
			err = errTemplateRendererIsMissing.Format(name, s.Config.VHost)
			s.Log(DevMode, err.Error())
			return err
		}

	}
	return err
}<|MERGE_RESOLUTION|>--- conflicted
+++ resolved
@@ -485,15 +485,6 @@
 		return errors.New("nil net.Listener on Serve")
 	}
 
-<<<<<<< HEAD
-	// if user called .Serve and doesn't uses any nginx-like balancers.
-	if s.Config.VHost == "" {
-		s.Config.VHost = ParseHost(ln.Addr().String())
-	} // Scheme will be checked from Boot state.
-
-	srv, fn := s.setupServe()
-	defer fn()
-=======
 	if !s.Config.DisableBanner {
 		dateNow := time.Now().Format(s.Config.TimeFormat)
 		runningBanner := fmt.Sprintf("Running at %s", s.Config.VHost)
@@ -507,7 +498,14 @@
 			fmt.Printf("%s: Iris %s - %s\n", dateNow, Version, runningBanner)
 		}
 	}
->>>>>>> 09d41f64
+
+	// if user called .Serve and doesn't uses any nginx-like balancers.
+	if s.Config.VHost == "" {
+		s.Config.VHost = ParseHost(ln.Addr().String())
+	} // Scheme will be checked from Boot state.
+
+	srv, fn := s.setupServe()
+	defer fn()
 
 	// print the banner and wait for system channel interrupt
 	go s.postServe()
