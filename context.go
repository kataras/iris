--- conflicted
+++ resolved
@@ -59,10 +59,7 @@
 
 // GetCookie returns cookie's value by it's name
 func (ctx *Context) GetCookie(name string) string {
-<<<<<<< HEAD
-=======
 	//thanks to  @wsantos fix cookieName to name
->>>>>>> a00cddca
 	_cookie, _err := ctx.Request.Cookie(name)
 	if _err != nil {
 		return ""
